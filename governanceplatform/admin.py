from django.contrib import admin
from django.contrib.auth.models import Group
from django.utils.translation import gettext_lazy as _
from django_otp.decorators import otp_required
from import_export import fields, resources
from import_export.admin import ImportExportModelAdmin
from import_export.widgets import ForeignKeyWidget, ManyToManyWidget
from parler.admin import TranslatableAdmin
from django_otp import devices_for_user

from governanceplatform.models import Company, Sector, Services, User
from governanceplatform.settings import SITE_NAME


# Customize the admin site
class CustomAdminSite(admin.AdminSite):
    site_header = SITE_NAME + " " + _("Administration")
    site_title = SITE_NAME

    def admin_view(self, view, cacheable=False):
        decorated_view = otp_required(view)
        return super().admin_view(decorated_view, cacheable)


admin_site = CustomAdminSite()

admin_site.register(Group)


class SectorResource(resources.ModelResource):
    id = fields.Field(
        column_name="id",
        attribute="id",
    )

    name = fields.Field(
        column_name="name",
        attribute="name",
    )

    parent = fields.Field(
        column_name="parent",
        attribute="parent",
        widget=ForeignKeyWidget(Sector, field="name"),
    )

    class Meta:
        model = Sector


@admin.register(Sector, site=admin_site)
class SectorAdmin(ImportExportModelAdmin, TranslatableAdmin):
    list_display = ["name", "parent"]
    search_fields = ["name"]
    resource_classes = [SectorResource]


class ServicesResouce(resources.ModelResource):
    id = fields.Field(
        column_name="id",
        attribute="id",
    )

    name = fields.Field(
        column_name="name",
        attribute="name",
    )

    sector = fields.Field(
        column_name="sector",
        attribute="sector",
        widget=ForeignKeyWidget(Sector, field="name"),
    )

    class Meta:
        model = Sector


@admin.register(Services, site=admin_site)
class ServicesAdmin(ImportExportModelAdmin, TranslatableAdmin):
    list_display = ["name", "sector"]
    search_fields = ["name"]
    resource_classes = [ServicesResouce]


class CompanyResource(resources.ModelResource):
    id = fields.Field(column_name="id", attribute="id")
    identifier = fields.Field(column_name="identifier", attribute="identifier")
    name = fields.Field(column_name="name", attribute="name")
    address = fields.Field(column_name="address", attribute="address")
    country = fields.Field(column_name="country", attribute="country")
    email = fields.Field(column_name="email", attribute="email")
    phone_number = fields.Field(column_name="phone_number", attribute="phone_number")
    is_regulator = fields.Field(column_name="is_regulator", attribute="is_regulator")
    monarc_path = fields.Field(column_name="monarc_path", attribute="monarc_path")
    sectors = fields.Field(
        column_name="sectors",
        attribute="sectors",
        widget=ManyToManyWidget(Sector, field="name", separator=","),
    )

    class Meta:
        model = Company


class companySectorInline(admin.TabularInline):
    model = Company.sectors.through
    verbose_name = _("sector")
    verbose_name_plural = _("sectors")
    extra = 1


@admin.register(Company, site=admin_site)
class CompanyAdmin(ImportExportModelAdmin, admin.ModelAdmin):
    resource_classes = [CompanyResource]
    list_display = [
        "name",
        "address",
        "country",
        "email",
        "phone_number",
        "get_sectors",
        "is_regulator",
    ]
    list_filter = ["is_regulator", "sectors"]
    search_fields = ["name"]
    filter_horizontal = ("sectors", "sectors")
    inlines = (companySectorInline,)
    fieldsets = [
        (
            _("Contact Information"),
            {
                "classes": ["extrapretty"],
                "fields": [
                    "name",
                    ("address", "country"),
                    ("email", "phone_number"),
                ],
            },
        ),
        (
            _("Permissions"),
            {
                "classes": ["extrapretty"],
                "fields": [
                    "is_regulator",
                ],
            },
        ),
        (
            _("Configuration Information"),
            {
                "classes": ["extrapretty"],
                "fields": [
                    "identifier",
                    "monarc_path",
                ],
            },
        ),
    ]


class UserResource(resources.ModelResource):
    id = fields.Field(column_name="id", attribute="id")
    first_name = fields.Field(column_name="first_name", attribute="first_name")
    last_name = fields.Field(column_name="last_name", attribute="last_name")
    email = fields.Field(column_name="email", attribute="email")
    phone_number = fields.Field(column_name="phone_number", attribute="phone_number")
    is_administrator = fields.Field(
        column_name="is_administrator", attribute="is_administrator"
    )
    companies = fields.Field(
        column_name="companies",
        attribute="companies",
        widget=ManyToManyWidget(Sector, field="name", separator=","),
    )
    sectors = fields.Field(
        column_name="sectors",
        attribute="sectors",
        widget=ManyToManyWidget(Sector, field="name", separator=","),
    )

    class Meta:
        model = User
        fields = [
            "id",
            "first_name",
            "last_name",
            "email",
            "phone_number",
            "is_administrator",
            "companies",
            "sectors",
        ]


class userSectorInline(admin.TabularInline):
    model = User.sectors.through
    verbose_name = _("sector")
    verbose_name_plural = _("sectors")
    extra = 1


class userCompanyInline(admin.TabularInline):
    model = User.companies.through
    verbose_name = _("company")
    verbose_name_plural = _("companies")
    extra = 1

# reset the 2FA we delete the TOTP devices
@admin.action(description='reset 2FA')
def reset_2FA(modeladmin, request, queryset):
    for user in queryset:
        print(user)
        devices = devices_for_user(user)
        for device in devices:
            device.delete()

@admin.register(User, site=admin_site)
class UserAdmin(ImportExportModelAdmin, admin.ModelAdmin):
    resource_classes = [UserResource]
    list_display = [
        "first_name",
        "last_name",
        "email",
        "phone_number",
        "get_companies",
        "get_sectors",
        "is_administrator",
    ]
    search_fields = ["first_name", "last_name", "email"]
    list_filter = [
        "sectors",
        "is_administrator",
    ]
    list_display_links = ("email", "first_name", "last_name")
    inlines = (userCompanyInline, userSectorInline)
    filter_horizontal = ("groups", "groups")
    fieldsets = [
        (
            _("Contact Information"),
            {
                "classes": ["extrapretty"],
                "fields": [
                    ("first_name", "last_name"),
                    ("email", "phone_number"),
                ],
            },
        ),
        (
            _("Permissions"),
            {
                "classes": ["extrapretty"],
                "fields": [
                    "is_administrator",
                    "is_staff",
                ],
            },
        ),
<<<<<<< HEAD
        (
            "Group Permissions",
            {"classes": ("collapse",), "fields": ("groups", "user_permissions")},
        ),
    ]
=======
    ]
    actions = [reset_2FA]
>>>>>>> b8667d32
<|MERGE_RESOLUTION|>--- conflicted
+++ resolved
@@ -257,13 +257,9 @@
                 ],
             },
         ),
-<<<<<<< HEAD
         (
             "Group Permissions",
             {"classes": ("collapse",), "fields": ("groups", "user_permissions")},
         ),
     ]
-=======
-    ]
     actions = [reset_2FA]
->>>>>>> b8667d32
