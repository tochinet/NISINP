--- conflicted
+++ resolved
@@ -1,12 +1,7 @@
 from django import forms
+from django_otp.forms import OTPAuthenticationForm
 from django.contrib.auth.forms import UserCreationForm
-<<<<<<< HEAD
 from governanceplatform.models import User 
-=======
-from django_otp.forms import OTPAuthenticationForm
-
-from governanceplatform.models import User as CustomUser
->>>>>>> 2ba21b4f
 
 
 class AuthenticationForm(OTPAuthenticationForm):
@@ -29,10 +24,5 @@
 class RegistrationForm(UserCreationForm):
     email = forms.TextInput()
     class meta:
-<<<<<<< HEAD
         model = User
         fields = ('email', 'last_name', 'first_name')
-=======
-        model = CustomUser
-        fields = CustomUser._meta
->>>>>>> 2ba21b4f
