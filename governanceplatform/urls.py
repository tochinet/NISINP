"""
URL configuration for governanceplatform project.

The `urlpatterns` list routes URLs to views. For more information please see:
    https://docs.djangoproject.com/en/4.2/topics/http/urls/
Examples:
Function views
    1. Add an import:  from my_app import views
    2. Add a URL to urlpatterns:  path('', views.home, name='home')
Class-based views
    1. Add an import:  from other_app.views import Home
    2. Add a URL to urlpatterns:  path('', Home.as_view(), name='home')
Including another URLconf
    1. Import the include() function: from django.urls import include, path
    2. Add a URL to urlpatterns:  path('blog/', include('blog.urls'))
"""
from django.contrib.auth import views as auth_views
<<<<<<< HEAD
from governanceplatform import views
from governanceplatform.settings import REGULATOR_CONTACT
from governanceplatform.settings import SITE_NAME
=======
from django.urls import include, path
>>>>>>> 2618d3fd
from django.views.i18n import set_language

from governanceplatform import views
from governanceplatform.settings import DEBUG

urlpatterns = [
    # Root
    path("", views.index, name="index"),
    # Regulator
    path("regulator/", include("regulator.urls")),
    # Operator
    path("operateur/", include("operateur.urls")),
    # Login
    path(
        "login",
        auth_views.LoginView.as_view(
            extra_context={"site_name": SITE_NAME, "regulator": REGULATOR_CONTACT},
            template_name="registration/login.html",
        ),
        name="login",
    ),
    # Terms of Service
    path("terms/", views.terms, name="terms"),
    # Privacy Policy
    path("privacy/", views.privacy, name="privacy"),
    # Language Selector
    path("set-language/", set_language, name="set_language"),
]

if DEBUG:
    urlpatterns.append(path("__debug__/", include("debug_toolbar.urls")))<|MERGE_RESOLUTION|>--- conflicted
+++ resolved
@@ -15,13 +15,10 @@
     2. Add a URL to urlpatterns:  path('blog/', include('blog.urls'))
 """
 from django.contrib.auth import views as auth_views
-<<<<<<< HEAD
 from governanceplatform import views
 from governanceplatform.settings import REGULATOR_CONTACT
 from governanceplatform.settings import SITE_NAME
-=======
 from django.urls import include, path
->>>>>>> 2618d3fd
 from django.views.i18n import set_language
 
 from governanceplatform import views
