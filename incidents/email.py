from datetime import date

from django.core.mail import EmailMessage
from django.template.loader import render_to_string
from django.urls import reverse

from governanceplatform.config import EMAIL_SENDER, PUBLIC_URL
from incidents.globals import INCIDENT_EMAIL_VARIABLES


# replace the variables in globals.py by the right value
def replace_email_variables(content, incident):
    # find the incidents which don't have final notification.
    modify_content = content
<<<<<<< HEAD
    for variable in INCIDENT_EMAIL_VARIABLES:
        if variable[0] == "#INCIDENT_FINAL_NOTIFICATION_URL#":
            var_txt = PUBLIC_URL + "/incidents/final-notification/" + str(incident.pk)
        else:
            var_txt = getattr(incident, variable[1])
=======
    modify_content = modify_content.replace("#PUBLIC_URL#", PUBLIC_URL)
    for _i, (variable, key) in enumerate(INCIDENT_EMAIL_VARIABLES):
        if variable == "#INCIDENT_FINAL_NOTIFICATION_URL#":
            incident_id = getattr(incident, key)
            final_notification_url = PUBLIC_URL + reverse(
                "final-notification", args=[incident_id]
            )
            var_txt = f'<a href="{final_notification_url}">{final_notification_url}</a>'

        else:
            var_txt = getattr(incident, key)
>>>>>>> 0ddf88b8
            if isinstance(var_txt, date):
                var_txt = getattr(incident, key).strftime("%Y-%m-%d")
        modify_content = modify_content.replace(variable, var_txt)
    return modify_content


def send_html_email(subject, content, recipient_list):
    email = EmailMessage(subject, content, EMAIL_SENDER, recipient_list)
    email.content_subtype = "html"
    email.send(fail_silently=True)


def send_email(email, incident):
    subject = replace_email_variables(email.subject, incident)
    html_content = render_to_string(
        "email.html",
        {
            "content": replace_email_variables(email.content, incident),
            "url_site": PUBLIC_URL,
            "company_name": incident.company_name,
            "incident_contact_title": incident.contact_title,
            "incident_contact_firstname": incident.contact_firstname,
            "incident_contact_lastname": incident.contact_lastname,
            "technical_contact_title": incident.technical_title,
            "technical_contact_firstname": incident.technical_firstname,
            "technical_contact_lastname": incident.technical_lastname,
        },
    )
    recipient_list = [incident.contact_user.email]

    send_html_email(subject, html_content, recipient_list)<|MERGE_RESOLUTION|>--- conflicted
+++ resolved
@@ -12,13 +12,6 @@
 def replace_email_variables(content, incident):
     # find the incidents which don't have final notification.
     modify_content = content
-<<<<<<< HEAD
-    for variable in INCIDENT_EMAIL_VARIABLES:
-        if variable[0] == "#INCIDENT_FINAL_NOTIFICATION_URL#":
-            var_txt = PUBLIC_URL + "/incidents/final-notification/" + str(incident.pk)
-        else:
-            var_txt = getattr(incident, variable[1])
-=======
     modify_content = modify_content.replace("#PUBLIC_URL#", PUBLIC_URL)
     for _i, (variable, key) in enumerate(INCIDENT_EMAIL_VARIABLES):
         if variable == "#INCIDENT_FINAL_NOTIFICATION_URL#":
@@ -30,7 +23,6 @@
 
         else:
             var_txt = getattr(incident, key)
->>>>>>> 0ddf88b8
             if isinstance(var_txt, date):
                 var_txt = getattr(incident, key).strftime("%Y-%m-%d")
         modify_content = modify_content.replace(variable, var_txt)
