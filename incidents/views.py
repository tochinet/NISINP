--- conflicted
+++ resolved
@@ -314,7 +314,7 @@
     )
     regulators = None
     if data1 is not None and data1["regulators"] is not None:
-        regulators = Regulator.objects.all().filter(pk__in=data1.getlist('regulators'))
+        regulators = Regulator.objects.all().filter(pk__in=data1.getlist("regulators"))
     temp_regulation_form = RegulationForm(
         data=data2, initial={"regulators": regulators}
     )
@@ -431,23 +431,17 @@
                 regulator__in=regulators_id,
                 regulation__in=regulations_id,
             )
-<<<<<<< HEAD
-        else:
-            sector_regulations = SectorRegulation.objects.all().filter(
-                regulator__in=regulators_id, regulation__in=regulations_id
-            )
-=======
             temps_ids = sector_regulations.values_list("id", flat=True)
 
         # add regulation without sector excluding the previous one
-        sector_regulations2 = SectorRegulation.objects.all().filter(
-            regulator__in=regulators_id,
-            regulation__in=regulations_id
-        ).exclude(id__in=temps_ids)
+        sector_regulations2 = (
+            SectorRegulation.objects.all()
+            .filter(regulator__in=regulators_id, regulation__in=regulations_id)
+            .exclude(id__in=temps_ids)
+        )
 
         sector_regulations = sector_regulations | sector_regulations2
 
->>>>>>> d0d8905f
         for sector_regulation in sector_regulations:
             incident = Incident.objects.create(
                 contact_lastname=data[0]["contact_lastname"],
