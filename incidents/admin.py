from django.contrib import admin
from django.contrib.admin import SimpleListFilter
from django.db.models import Q
from django.utils.translation import gettext_lazy as _
from import_export import fields, resources
from import_export.admin import ImportExportModelAdmin
from parler.admin import TranslatableAdmin, TranslatableTabularInline

from governanceplatform.admin import admin_site
from governanceplatform.helpers import user_in_group
from governanceplatform.mixins import TranslationUpdateMixin
from governanceplatform.models import Regulation, Sector
from governanceplatform.widgets import TranslatedNameWidget
from incidents.models import (
    Email,
    Impact,
    Incident,
    PredefinedAnswer,
    Question,
    QuestionCategory,
    SectorRegulation,
    SectorRegulationWorkflowEmail,
    Workflow,
)


class PredefinedAnswerResource(TranslationUpdateMixin, resources.ModelResource):
    id = fields.Field(column_name="id", attribute="id", readonly=True)
    predefined_answer = fields.Field(
        column_name="predefined_answer",
        attribute="predefined_answer",
    )

    class Meta:
        model = PredefinedAnswer


@admin.register(PredefinedAnswer, site=admin_site)
class PredefinedAnswerAdmin(ImportExportModelAdmin, TranslatableAdmin):
    list_display = [
        "question",
        "predefined_answer",
        "position",
    ]
    list_display_links = ["question", "predefined_answer"]
    search_fields = ["translations__predefined_answer"]
    resource_class = PredefinedAnswerResource


class QuestionCategoryResource(TranslationUpdateMixin, resources.ModelResource):
    id = fields.Field(column_name="id", attribute="id", readonly=True)
    label = fields.Field(
        column_name="label",
        attribute="label",
    )
    position = fields.Field(
        column_name="position",
        attribute="position",
    )

    class Meta:
        model = QuestionCategory


@admin.register(QuestionCategory, site=admin_site)
class QuestionCategoryAdmin(ImportExportModelAdmin, TranslatableAdmin):
    list_display = ["position", "label"]
    search_fields = ["translations__label"]
    resource_class = QuestionCategoryResource
    ordering = ["position"]


class QuestionResource(TranslationUpdateMixin, resources.ModelResource):
    id = fields.Field(column_name="id", attribute="id", readonly=True)
    label = fields.Field(
        column_name="label",
        attribute="label",
    )
    tooltip = fields.Field(
        column_name="tooltip",
        attribute="tooltip",
    )
    question_type = fields.Field(
        column_name="question_type",
        attribute="question_type",
    )
    is_mandatory = fields.Field(
        column_name="is_mandatory",
        attribute="is_mandatory",
    )
    position = fields.Field(
        column_name="position",
        attribute="position",
    )
    category = fields.Field(
        column_name="category",
        attribute="category",
        widget=TranslatedNameWidget(QuestionCategory, field="label"),
    )

    class Meta:
        model = Question


class PredefinedAnswerInline(TranslatableTabularInline):
    model = PredefinedAnswer
    verbose_name = _("predefined answer")
    verbose_name_plural = _("predefined answers")
    extra = 0


@admin.register(Question, site=admin_site)
class QuestionAdmin(ImportExportModelAdmin, TranslatableAdmin):
    list_display = ["position", "category", "label", "get_predefined_answers"]
    list_display_links = ["position", "category", "label"]
    search_fields = ["translations__label"]
    resource_class = QuestionResource
    fields = [
        ("position", "is_mandatory"),
        "question_type",
        "category",
        "label",
        "tooltip",
    ]
    inlines = (PredefinedAnswerInline,)


class ImpactResource(TranslationUpdateMixin, resources.ModelResource):
    id = fields.Field(column_name="id", attribute="id", readonly=True)
    regulation = fields.Field(
        column_name="regulation",
        attribute="regulation",
    )
    label = fields.Field(
        column_name="label",
        attribute="label",
    )

    class Meta:
        model = Impact


class ImpactSectorListFilter(SimpleListFilter):
    title = _("Sectors")
    parameter_name = "sectors"

    def lookups(self, request, model_admin):
        return [
            (sector.id, sector.name)
            for sector in Sector.objects.all().order_by("translations__name")
        ]

    def queryset(self, request, queryset):
        if self.value():
            return queryset.filter(
                Q(sectors=self.value()) | Q(sectors__parent=self.value())
            )


class ImpactRegulationListFilter(SimpleListFilter):
    title = _("Regulation")
    parameter_name = "regulation"

    def lookups(self, request, model_admin):
        return [
            (regulation.id, regulation.label)
            for regulation in Regulation.objects.all().order_by("translations__label")
        ]

    def queryset(self, request, queryset):
        if self.value():
            return queryset.filter(Q(regulation=self.value()))


@admin.register(Impact, site=admin_site)
class ImpactAdmin(ImportExportModelAdmin, TranslatableAdmin):
    list_display = [
        "regulation",
        "label",
    ]
    search_fields = ["translations__label", "regulation__translations__label"]
    resource_class = ImpactResource
    list_filter = [ImpactSectorListFilter, ImpactRegulationListFilter]


class IncidentResource(resources.ModelResource):
    id = fields.Field(column_name="id", attribute="id", readonly=True)

    class Meta:
        model = Incident


@admin.register(Incident, site=admin_site)
class IncidentAdmin(ImportExportModelAdmin, TranslatableAdmin):
    resource_class = IncidentResource


class EmailResource(TranslationUpdateMixin, resources.ModelResource):
    subject = fields.Field(
        column_name="subject",
        attribute="subject",
    )

    content = fields.Field(
        column_name="content",
        attribute="content",
    )

    name = fields.Field(
        column_name="name",
        attribute="name",
    )

    class Meta:
        model = Email


@admin.register(Email, site=admin_site)
class EmailAdmin(ImportExportModelAdmin, TranslatableAdmin):
<<<<<<< HEAD
    list_display = ["creator_name", "name", "subject", "content",]
=======
    list_display = [
        "name",
        "subject",
        "content",
    ]
>>>>>>> cf094564
    search_fields = ["translations__subject", "translations__content"]
    fields = ("name", "subject", "content")
    resource_class = EmailResource

    def save_model(self, request, obj, form, change):
        obj.creator_name = request.user.regulators.all().first().name
        obj.creator_id = request.user.regulators.all().first()
        super().save_model(request, obj, form, change)


class WorkflowResource(resources.ModelResource):
    id = fields.Field(column_name="id", attribute="id", readonly=True)

    class Meta:
        model = Workflow


class WorkflowInline(admin.TabularInline):
    model = Workflow.sectorregulation_set.through
    verbose_name = _("sector regulation")
    verbose_name_plural = _("sectors regulations")
    extra = 0


@admin.register(Workflow, site=admin_site)
class WorkflowAdmin(ImportExportModelAdmin, TranslatableAdmin):
    list_display = ["name"]
    search_fields = ["translations__name"]
    resource_class = WorkflowResource
    inlines = (WorkflowInline,)
    fields = ("name", "questions", "is_impact_needed", "submission_email")
    filter_horizontal = [
        "questions",
    ]


class SectorRegulationResource(resources.ModelResource):
    id = fields.Field(column_name="id", attribute="id", readonly=True)

    class Meta:
        model = SectorRegulation


class SectorRegulationInline(admin.TabularInline):
    model = SectorRegulation.workflows.through
    verbose_name = _("sector regulation")
    verbose_name_plural = _("sectors regulations")
    extra = 0


@admin.register(SectorRegulation, site=admin_site)
class SectorRegulationAdmin(ImportExportModelAdmin, TranslatableAdmin):
    list_display = ["name", "regulation", "regulator", "is_detection_date_needed"]
    search_fields = ["translations__name"]
    resource_class = SectorRegulationResource
    inlines = (SectorRegulationInline,)

    fields = (
        "name",
        "regulation",
        "regulator",
        "is_detection_date_needed",
        "sectors",
        "opening_email",
        "closing_email",
    )
    filter_horizontal = [
        "sectors",
    ]

    def formfield_for_foreignkey(self, db_field, request, **kwargs):
        user = request.user
        if db_field.name == "regulation":
            # Regulator Admin
            if user_in_group(user, "RegulatorAdmin"):
                kwargs["queryset"] = Regulation.objects.filter(
                    regulators__in=user.regulators.all()
                )

        if db_field.name == "regulator":
            # Regulator Admin
            if user_in_group(user, "RegulatorAdmin"):
                kwargs["queryset"] = user.regulators.all()

        return super().formfield_for_foreignkey(db_field, request, **kwargs)


class SectorRegulationWorkflowEmailResource(resources.ModelResource):
    id = fields.Field(column_name="id", attribute="id", readonly=True)

    class Meta:
        model = SectorRegulationWorkflowEmail


@admin.register(SectorRegulationWorkflowEmail, site=admin_site)
class SectorRegulationWorkflowEmailAdmin(ImportExportModelAdmin):
    list_display = ["sector_regulation_workflow", "trigger_event", "delay_in_hours"]
    search_fields = ["sector_regulation_workflow__workflow__translations__name"]
    resource_class = SectorRegulationWorkflowEmailResource
    fields = ("sector_regulation_workflow", "email", "trigger_event", "delay_in_hours")<|MERGE_RESOLUTION|>--- conflicted
+++ resolved
@@ -217,15 +217,7 @@
 
 @admin.register(Email, site=admin_site)
 class EmailAdmin(ImportExportModelAdmin, TranslatableAdmin):
-<<<<<<< HEAD
     list_display = ["creator_name", "name", "subject", "content",]
-=======
-    list_display = [
-        "name",
-        "subject",
-        "content",
-    ]
->>>>>>> cf094564
     search_fields = ["translations__subject", "translations__content"]
     fields = ("name", "subject", "content")
     resource_class = EmailResource
