{% extends 'home/base.html' %}
{% load i18n %}
{% load tz %}
{% load static %}
{% load custom_filters %}
{% load django_bootstrap5 %}

{% block bootstrap5_extra_script %}
<script type="text/javascript" src="{% static 'npm_components/datatables.net/js/jquery.dataTables.min.js' %}"></script>
<link rel="stylesheet" href="{% static 'npm_components/datatables.net-bs5/css/dataTables.bootstrap5.min.css' %}" />
<script type="text/javascript" src="{% static 'npm_components/datatables.net-bs5/js/dataTables.bootstrap5.min.js' %}"></script>
<link rel="stylesheet" href="{% static 'npm_components/datatables.net-searchpanes-bs5/css/searchPanes.bootstrap5.min.css' %}" />
<script src='{% static "js/incidents_operator.js" %}'></script>
{% endblock %}

{% block content %}
<div class="d-flex">
    <div class="ms-auto">
        <a role="button" class="btn btn-primary btn-sm" href="{% url 'declaration' %}">
            {% translate "Signaler un incident" %}
        </a>
    </div>
</div>

{% if incidents %}
<table id="incidents-table" class="table align-middle table-sm small">
    <thead>
        <tr>
            <th scope="col">{% translate "Notification date" %}</th>
            <th scope="col">{% translate "Reference" %}</th>
            <th scope="col">{% translate "Regulator" %}</th>
            <th scope="col">{% translate "Regulation" %}</th>
            <th scope="col">{% translate "Sector" %}</th>
            <th scope="col">{% translate "Sub-sector" %}</th>
            <th scope="col"><table class="table table-borderless table-sm m-0">
                <tr>
                    <td>{% translate "Report" %}</td>
                    <td>{% translate "Status" %}</td>
                </tr>
            </table></th>
            <th scope="col">{% translate "Incident status" %}</th>
            <!-- <th scope="col">{% translate "Review status" %}</th> -->
            <th scope="col">{% translate "Action" %}</th>
        </tr>
    </thead>
    <tbody>
        {% for incident in incidents %}
        <tr>
            {% timezone "Europe/Paris" %}
            <td scope="row">{{incident.incident_notification_date|date:"d M Y, H:i" }}</td>
            {% endtimezone %}
            <td>{{ incident.incident_id }}</td>
            <td>{{ incident.sector_regulation.regulator }}</td>
            <td>{{ incident.sector_regulation.regulation }}</td>
            <td>
                <ul class="m-0 p-0">
                    {% for sector in incident.affected_sectors.all %}
                        {% if sector.parent is None %}
                            {{ sector.name }}
                        {% else %}
                            {{ sector.parent }}
                        {% endif %}
                        <br/>
                    {% endfor %}
                </ul>
            </td>
            <td>
                <ul class="m-0 p-0">
                    {% for sector in incident.affected_sectors.all %}
                        {% if sector.parent is not None %}
                            {{ sector.name }}
                        {% endif %}
                        <br/>
                    {% endfor %}
                </ul>
            </td>
            <td>
                <table class="table table-borderless table-sm m-0">
                    {% with completed_workflows=incident.get_workflows_completed %}
                    {% for report in incident.get_all_workflows %}
                    {% with filtered_workflows=completed_workflows|filter_workflows:report.id %}
                    {% is_workflow_disabled incident.get_all_workflows completed_workflows report as workflow_disabled %}
                    <tr>
                        <td class="col-5">
                            <a class="{% if workflow_disabled %}disabled-link{% endif %}"
                                href="{% if filtered_workflows %}{% url 'edit_workflow' %}{% else %}{% url 'create_workflow' %}{% endif %}?incident_id={{ incident.id }}&workflow_id={{ report.id }}">
                                {{ report }}
                            </a>
                        </td>
                        <td>
                            {% if filtered_workflows.comment is not None %}
                            <button class="bi bi-chat-left" fill="currentColor" data-bs-toggle="modal" data-bs-target="#comment{{ filtered_workflows.id }}" >
                            </button>
                            <!-- Modal -->
                            <div class="modal fade" id="comment{{ filtered_workflows.id }}" tabindex="-1" aria-labelledby="exampleModalLabel" aria-hidden="true">
                                <div class="modal-dialog">
                                <div class="modal-content">
                                    <div class="modal-header">
                                    <h5 class="modal-title" id="exampleModalLabel">{{ _('Edit timeline') }}</h5>
                                    <button type="button" class="btn-close" data-bs-dismiss="modal" aria-label="Close"></button>
                                    </div>
                                    <div class="modal-body">
                                        {{ filtered_workflows.comment }}
                                    </div>
                                    <div class="modal-footer">
                                    <button type="button" class="btn btn-secondary" data-bs-dismiss="modal">Close</button>
                                    </div>
                                </div>
                                </div>
                            </div>
<<<<<<< HEAD
=======

                                <!-- <a href="" alt="view comment" class="bi bi-chat-left"></a> -->
                                <!-- {{ filtered_workflows.comment }} -->
>>>>>>> cf094564
                            {% endif %}
                        </td>
                        <td class="col-7 {% status_class filtered_workflows.review_status %}">
                            {% if filtered_workflows.get_review_status_display %}
                                {{ filtered_workflows.get_review_status_display }}
                            {% else %}
                                {% is_deadline_exceeded report incident %}
                            {% endif %}
                        </td>
                    </tr>
                    {% endwith %}
                    {% endfor %}
                    {% endwith %}
                </table>
            </td>
            <td>{{ incident.get_incident_status_display }}</td>
            <!-- <td scope="row" class="{% status_class incident.review_status %}">
                {{ incident.get_review_status_display }}
            </td> -->
            <td scope="col">
                <!-- {% if incident.are_impacts_present %}
                <a href="{% url 'edit_impacts' incident.id %}">
                    {% translate "See or edit impacts" %}
                </a>
                {% endif %}
                <br/> -->
                <a href="{% url 'download_incident_pdf' incident.id %}">
                    <img src="/static/images/pdf_file_icon.png" alt="download pdf" width="18" height="24">
                </a>
                <a href="{% url 'edit_incident_timeline' incident.id %}" class="changelink">{{ _('Edit timeline') }}</a>
            </td>
        </tr>
        {% endfor %}
    </tbody>
</table>

<div class="pagination">
    <span class="step-links">
        {% if incidents_page.has_previous %}
        <a href="?page=1">&laquo; {% translate "first" %}</a>
        <a href="?page={{ incidents_page.previous_page_number }}">
            {% translate "previous" %}
        </a>
        {% endif %}

        <span class="current">
            {% translate "Page" %} {{ incidents_page.number }} {% translate "of" %}
            {{ incidents_page.paginator.num_pages }}
        </span>

        {% if incidents_page.has_next %}
        <a href="?page={{ incidents_page.next_page_number }}">{%translate "next" %}</a>
        <a href="?page={{ incidents_page.paginator.num_pages }}">{%translate "last" %} &raquo;</a>
        {% endif %}
    </span>
</div>
{% else %}
<p>{% translate "No incident" %}</p>
{% endif %}
{% endblock %}<|MERGE_RESOLUTION|>--- conflicted
+++ resolved
@@ -108,12 +108,6 @@
                                 </div>
                                 </div>
                             </div>
-<<<<<<< HEAD
-=======
-
-                                <!-- <a href="" alt="view comment" class="bi bi-chat-left"></a> -->
-                                <!-- {{ filtered_workflows.comment }} -->
->>>>>>> cf094564
                             {% endif %}
                         </td>
                         <td class="col-7 {% status_class filtered_workflows.review_status %}">
