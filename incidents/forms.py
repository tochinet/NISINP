from datetime import datetime
from functools import partial
from operator import is_not

from bootstrap_datepicker_plus.widgets import DatePickerInput, DateTimePickerInput
from django import forms
from django.db.models import Q
from django.forms.widgets import ChoiceWidget
from django.utils.translation import gettext as _
from django_countries import countries
from django_otp.forms import OTPAuthenticationForm

from governanceplatform.helpers import get_active_company_from_session
from governanceplatform.models import Regulation, Regulator, Service

from .globals import REGIONAL_AREA
from .models import Answer, Incident, IncidentWorkflow, Question, SectorRegulation


# TO DO: change the templates to custom one
class ServicesListCheckboxSelectMultiple(ChoiceWidget):
    allow_multiple_selected = True
    input_type = "checkbox"
    template_name = "django/forms/widgets/service_checkbox_select.html"
    option_template_name = "django/forms/widgets/service_checkbox_option.html"
    add_id_index = False
    checked_attribute = {"selected": True}
    option_inherits_attrs = False

    def __init__(self, *args, **kwargs):
        super().__init__(*args, **kwargs)


class DropdownCheckboxSelectMultiple(ChoiceWidget):
    allow_multiple_selected = True
    input_type = "select"
    template_name = "django/forms/widgets/dropdown_checkbox_select.html"
    option_template_name = "django/forms/widgets/dropdown_checkbox_option.html"
    option_inherits_attrs = False

    def __init__(self, *args, **kwargs):
        super().__init__(*args, **kwargs)


# Class for Multichoice and single choice
# TO DO : improve layout
class OtherCheckboxSelectMultiple(ChoiceWidget):
    allow_multiple_selected = True
    input_type = "checkbox"
    template_name = "django/forms/widgets/other_checkbox_select.html"
    option_template_name = "django/forms/widgets/other_checkbox_option.html"

    def __init__(self, *args, **kwargs):
        if "input_type" in kwargs:
            self.input_type = kwargs.pop("input_type")
        super().__init__(*args, **kwargs)

    # this is the standard optgroups function, just add a hook to add new input
    # and modify the CSS class
    def optgroups(self, name, value, attrs=None):
        """Return a list of optgroups for this widget."""
        groups = []
        has_selected = False

        for index, (option_value, option_label) in enumerate(self.choices):
            if option_value is None:
                option_value = ""
            subgroup = []
            if isinstance(option_label, (list, tuple)):
                group_name = option_value
                subindex = 0
                choices = option_label
            else:
                group_name = None
                subindex = None
                choices = [(option_value, option_label)]
            groups.append((group_name, subgroup, index))

            # other_choices = []
            for subvalue, sublabel in choices:
                selected = (not has_selected or self.allow_multiple_selected) and str(
                    subvalue
                ) in value
                has_selected |= selected
                # add CSS class on the one who need additional answer
                # if sublabel.allowed_additional_answer:
                #     attrs["class"] = attrs["class"] + "need-additional-answer"
                subgroup.append(
                    self.create_option(
                        name,
                        subvalue,
                        sublabel,
                        selected,
                        index,
                        subindex=subindex,
                        attrs=attrs,
                    )
                )
                # if option_label.allowed_additional_answer:
                #     other_choices.append(sublabel)
                if subindex is not None:
                    subindex += 1
        return groups


class AuthenticationForm(OTPAuthenticationForm):
    otp_device = forms.CharField(required=False, widget=forms.HiddenInput)
    otp_challenge = forms.CharField(required=False, widget=forms.HiddenInput)


# create a form for each category and add fields which represent questions
class QuestionForm(forms.Form):
    label = forms.CharField(widget=forms.HiddenInput(), required=False)

    # for dynamicly add question to forms
    def create_question(self, question, incident_workflow=None):
        initial_data = []
        if (
            question.question_type == "MULTI"
            or question.question_type == "MT"
            or question.question_type == "SO"
            or question.question_type == "ST"
        ):
            initial_answer = ""
            input_type = "checkbox"
            choices = []
            if question.question_type == "SO" or question.question_type == "ST":
                input_type = "radio"
            if incident_workflow is not None:
                initial_data = list(
                    filter(
                        partial(is_not, None),
                        Answer.objects.values_list(
                            "predefined_answers", flat=True
                        ).filter(question=question, incident_workflow=incident_workflow)
                        # .order_by("position"),
                    )
                )
            for choice in question.predefinedanswer_set.all().order_by("position"):
                choices.append([choice.id, choice])
            self.fields[str(question.id)] = forms.MultipleChoiceField(
                required=question.is_mandatory,
                choices=choices,
                widget=OtherCheckboxSelectMultiple(
                    input_type=input_type,
                    attrs={
                        "title": question.tooltip,
                        "data-bs-toggle": "tooltip",
                    },
                ),
                label=question.label,
                initial=initial_data,
            )
            if question.question_type == "MT" or question.question_type == "ST":
                answer = Answer.objects.values_list("answer", flat=True).filter(
                    question=question, incident_workflow=incident_workflow
                )
                if len(answer) > 0:
                    if answer[0] != "":
                        initial_answer = list(filter(partial(is_not, ""), answer))[0]
                self.fields[str(question.id) + "_answer"] = forms.CharField(
                    required=True,
                    widget=forms.TextInput(
                        attrs={
                            "class": "multichoice-input-freetext",
                            "value": str(initial_answer),
                            "title": question.tooltip,
                            "data-bs-toggle": "tooltip",
                        }
                    ),
                    label="Add precision",
                )
        elif question.question_type == "DATE":
            initial_data = ""
            if incident_workflow is not None:
                answer = Answer.objects.values_list("answer", flat=True).filter(
                    question=question, incident_workflow=incident_workflow
                )
                if answer.count() > 0:
                    if answer[0] != "":
                        initial_data = list(filter(partial(is_not, ""), answer))[0]
                        initial_data = datetime.strptime(
                            initial_data, "%Y-%m-%d %H:%m:%s"
                        ).date()
            self.fields[str(question.id)] = forms.DateField(
                widget=DatePickerInput(
                    options={
                        "format": "YYYY-MM-DD HH:mm:ss",
                        "maxDate": datetime.today().strftime("%Y-%m-%d 23:59:59"),
                    },
                    attrs={
                        "title": question.tooltip,
                        "data-bs-toggle": "tooltip",
                    },
                ),
                required=question.is_mandatory,
                initial=initial_data,
            )
            self.fields[str(question.id)].label = question.label
        elif question.question_type == "FREETEXT":
            initial_data = ""
            if incident_workflow is not None:
                answer = Answer.objects.values_list("answer", flat=True).filter(
                    question=question, incident_workflow=incident_workflow
                )
                if len(answer) > 0:
                    if answer[0] != "":
                        initial_data = list(filter(partial(is_not, ""), answer))[0]
            self.fields[str(question.id)] = forms.CharField(
                required=question.is_mandatory,
                widget=forms.Textarea(
                    attrs={
                        "title": question.tooltip,
                        "data-bs-toggle": "tooltip",
                    }
                ),
                initial=str(initial_data),
                label=question.label,
            )
        elif question.question_type == "CL" or question.question_type == "RL":
            initial_data = ""
            if incident_workflow is not None:
                answer = Answer.objects.values_list("answer", flat=True).filter(
                    question=question, incident_workflow=incident_workflow
                )
                if len(answer) > 0:
                    if answer[0] != "":
                        initial_data = list(filter(partial(is_not, ""), answer))[0]
            initial_data = list(initial_data.split(","))
            if question.question_type == "CL":
                choices = countries
            else:
                choices = REGIONAL_AREA
            self.fields[str(question.id)] = forms.MultipleChoiceField(
                choices=choices,
                widget=DropdownCheckboxSelectMultiple(),
                label=question.label,
                initial=initial_data,
            )

    def __init__(self, *args, **kwargs):
        position = -1
        workflow = incident_workflow = None
        if "position" in kwargs:
            position = kwargs.pop("position")
        if "workflow" in kwargs:
            workflow = kwargs.pop("workflow")
        if "incident_workflow" in kwargs:
            incident_workflow = kwargs.pop("incident_workflow")
        super().__init__(*args, **kwargs)

        if workflow is not None:
            questions = workflow.questions.all()
        if incident_workflow is not None:
            questions = incident_workflow.workflow.questions.all()
        categories = []
        # TO DO : filter by category position
        for question in questions:
            categories.append(question.category)
        category = categories[position]

        subquestion = (
            Question.objects.all()
            .filter(category=category, id__in=questions.values("id"))
            .order_by("position")
        )

        for question in subquestion:
            self.create_question(question, incident_workflow)


# the first question for preliminary notification
class ContactForm(forms.Form):
    company_name = forms.CharField(
        required=True,
        label="Company name",
        max_length=100,
        widget=forms.TextInput(attrs={"class": "company_name"}),
    )

    contact_lastname = forms.CharField(
        required=True,
        max_length=100,
        widget=forms.TextInput(attrs={"class": "contact_lastname"}),
    )
    contact_firstname = forms.CharField(
        required=True,
        max_length=100,
        widget=forms.TextInput(attrs={"class": "contact_firstname"}),
    )
    contact_title = forms.CharField(
        required=False,
        max_length=100,
        widget=forms.TextInput(attrs={"class": "contact_title"}),
    )
    contact_email = forms.CharField(
        required=True,
        max_length=100,
        widget=forms.EmailInput(attrs={"class": "contact_email"}),
    )
    contact_telephone = forms.CharField(
        required=True,
        max_length=100,
        widget=forms.TextInput(attrs={"class": "contact_telephone"}),
    )

    is_technical_the_same = forms.BooleanField(
        required=False,
        widget=forms.CheckboxInput(
            attrs={
                "class": "required checkbox ",
                "onclick": "if (checked==true) {"
                "document.getElementsByClassName('technical_lastname')[0].value="
                "document.getElementsByClassName('contact_lastname')[0].value; "
                "document.getElementsByClassName('technical_firstname')[0].value="
                "document.getElementsByClassName('contact_firstname')[0].value; "
                "document.getElementsByClassName('technical_title')[0].value="
                "document.getElementsByClassName('contact_title')[0].value; "
                "document.getElementsByClassName('technical_email')[0].value="
                "document.getElementsByClassName('contact_email')[0].value; "
                "document.getElementsByClassName('technical_telephone')[0].value="
                "document.getElementsByClassName('contact_telephone')[0].value;}",
            }
        ),
        initial=False,
    )
    technical_lastname = forms.CharField(
        required=True,
        max_length=100,
        widget=forms.TextInput(attrs={"class": "technical_lastname"}),
    )
    technical_firstname = forms.CharField(
        required=True,
        max_length=100,
        widget=forms.TextInput(attrs={"class": "technical_firstname"}),
    )
    technical_title = forms.CharField(
        required=False,
        max_length=100,
        widget=forms.TextInput(attrs={"class": "technical_title"}),
    )
    technical_email = forms.CharField(
        required=True,
        max_length=100,
        widget=forms.EmailInput(attrs={"class": "technical_email"}),
    )
    technical_telephone = forms.CharField(
        required=True,
        max_length=100,
        widget=forms.TextInput(attrs={"class": "technical_telephone"}),
    )

    incident_reference = forms.CharField(
        max_length=255,
        required=False,
        widget=forms.TextInput(
            attrs={
                "title": _(
                    "Insert a reference to find and track easily your incident (internal reference, CERT reference, etc.)"
                ),
                "data-bs-toggle": "tooltip",
            }
        ),
    )
    complaint_reference = forms.CharField(
        max_length=255,
        required=False,
        widget=forms.TextInput(
            attrs={
                "title": _("Insert any complaint has been filed with the police"),
                "data-bs-toggle": "tooltip",
            }
        ),
    )

    def prepare_initial_value(**kwargs):
        request = kwargs.pop("request")
        if request.user.is_authenticated:
            return {
                "company_name": get_active_company_from_session(request),
                "contact_lastname": request.user.last_name,
                "contact_firstname": request.user.first_name,
                "contact_email": request.user.email,
                "contact_telephone": request.user.phone_number,
            }
        return {}


# prepare an array of sector and services
def construct_services_array(root_sectors):
    categs = dict()
    services = Service.objects.filter(
        Q(sector__in=root_sectors) | Q(sector__parent__in=root_sectors)
    )

    final_categs = []
    for service in services:
        if not categs.get(service.sector):
            categs[service.sector] = [[service.id, service]]
        else:
            categs[service.sector].append([service.id, service])

    for sector, list_of_options in categs.items():
        name = sector.name
        while sector.parent is not None:
            name = _(sector.parent.name) + " - " + _(name)
            sector = sector.parent
        final_categs.append([name, list_of_options])

    return final_categs


class RegulationForm(forms.Form):
    regulations = forms.MultipleChoiceField(
        required=True,
        widget=forms.CheckboxSelectMultiple(attrs={"class": "multiple-selection"}),
    )

    def __init__(self, *args, **kwargs):
        regulators = kwargs["initial"]["regulators"]
        super().__init__(*args, **kwargs)

        if regulators is not None:
            self.fields["regulations"].choices = construct_regulation_array(
                regulators.all()
            )


# prepare an array of regulations
def construct_regulation_array(regulators):
    regulations_to_select = []
    regulations_id = (
        SectorRegulation.objects.all()
        .filter(regulator__in=regulators)
        .values_list("regulation", flat=True)
    )

    regulations = Regulation.objects.all().filter(id__in=regulations_id)

    for regulation in regulations:
        regulations_to_select.append([regulation.id, regulation.label])

    return regulations_to_select


class RegulatorForm(forms.Form):
    initial_data = [(k.id, k.name) for k in Regulator.objects.all()]

    # generic impact definitions
    regulators = forms.MultipleChoiceField(
        required=True,
        choices=initial_data,
        widget=forms.CheckboxSelectMultiple(attrs={"class": "multiple-selection"}),
        label="Send notification to:",
    )

    def __init__(self, *args, **kwargs):
        super().__init__(*args, **kwargs)

    def get_selected_data(self):
        return self.fields["regulators"].initial


# select the detection date
class DetectionDateForm(forms.Form):
    detection_date = forms.DateTimeField(
        widget=DateTimePickerInput(
            options={
                "format": "YYYY-MM-DD HH:mm:ss",
            },
            attrs={
                "data-bs-toggle": "tooltip",
            },
        ),
        required=False,
    )


class SectorForm(forms.Form):
    sectors = forms.MultipleChoiceField(
        required=True,
        widget=forms.CheckboxSelectMultiple(attrs={"class": "multiple-selection"}),
    )

    def __init__(self, *args, **kwargs):
        regulations = kwargs["initial"]["regulations"]
        regulators = kwargs["initial"]["regulators"]
        super().__init__(*args, **kwargs)

        self.fields["sectors"].choices = construct_sectors_array(
            regulations.all(), regulators.all()
        )

        if len(self.fields["sectors"].choices) == 0:
            self.fields["sectors"].required = False


# prepare an array of sectors
def construct_sectors_array(regulations, regulators):
    sectors_to_select = []
    sector_regulations = SectorRegulation.objects.all().filter(
        regulation__in=regulations, regulator__in=regulators
    )

    for sector_regulation in sector_regulations:
        for sector in sector_regulation.sectors.all():
            if [sector.id, sector.name] not in sectors_to_select:
                sectors_to_select.append([sector.id, sector.name])

    return sectors_to_select


def get_forms_list(incident=None, workflow=None):
    category_tree = []
    if incident is None:
        category_tree = [
            ContactForm,
            RegulatorForm,
            RegulationForm,
            SectorForm,
            DetectionDateForm,
        ]
    else:
        if workflow is None:
            workflow = incident.get_next_step()
            categories = set()
            for question in workflow.questions.all():
                categories.add(question.category)
        else:
            categories = set()
            for question in workflow.questions.all():
                categories.add(question.category)

        for _category in categories:
            category_tree.append(QuestionForm)

    return category_tree


class RegulatorIncidentEditForm(forms.ModelForm):
    def __init__(self, *args, **kwargs):
        super().__init__(*args, **kwargs)
        self.id = self.instance.id

    class Meta:
        model = Incident
        fields = [
            "id",
            "incident_id",
            "is_significative_impact",
            "review_status",
            "incident_status",
        ]


class ImpactForm(forms.Form):
    impacts = forms.MultipleChoiceField(
        required=False,
        widget=forms.CheckboxSelectMultiple(attrs={"class": "multiple-selection"}),
    )
    incident = None

    def __init__(self, *args, **kwargs):
        if "incident" in kwargs:
            self.incident = kwargs.pop("incident")
        super().__init__(*args, **kwargs)

        self.fields["impacts"].choices = construct_impact_array(self.incident)

        if self.incident is not None:
            self.fields["impacts"].initial = [i.id for i in self.incident.impacts.all()]


# prepare an array of impacts from incident
def construct_impact_array(incident):
    impacts = incident.sector_regulation.impacts.all()
    impacts_array = []
    for impact in impacts:
        impacts_array.append([impact.id, impact.label])
    return impacts_array


<<<<<<< HEAD
class IncidentWorkflowForm(forms.ModelForm):
    def __init__(self, *args, **kwargs):
        super().__init__(*args, **kwargs)
        self.fields["review_status"].required = False
        self.fields["review_status"].widget.attrs = {
            "class": "border-0 bg-transparent",
            "onchange": "onChangeWorkflowStatus(this, {}, {})".format(
                self.instance.incident_id, self.instance.id
            ),
        }

    class Meta:
        model = IncidentWorkflow
        fields = ["review_status"]


class IncidentStatusForm(forms.ModelForm):
    def __init__(self, *args, **kwargs):
        super().__init__(*args, **kwargs)
        self.instance_id = (self.instance.pk,)

        self.fields["incident_id"].required = False
        self.fields["incident_id"].help_text = "Max. 22 characters"
        self.fields["review_status"].required = False
        self.fields["incident_status"].required = False
        self.fields["is_significative_impact"].required = False

        self.fields["incident_id"].widget.attrs = {
            "onchange": "onChangeIncident(this, %s)" % self.instance.pk,
        }
        self.fields["incident_status"].widget.attrs = {
            "class": "border-0 bg-transparent",
            "onchange": "onChangeIncident(this, %s)" % self.instance.pk,
        }
        self.fields["review_status"].widget.attrs = {
            "class": "border-0 bg-transparent",
            "onchange": "onChangeIncident(this, %s)" % self.instance.pk,
        }

        self.fields["is_significative_impact"].widget.attrs = {
            "onchange": "onChangeIncident(this, %s)" % self.instance.pk,
        }
=======
# let the user change the date of his incident
class IncidenteDateForm(forms.ModelForm):
    incident = None

    incident_notification_date = forms.DateTimeField(
        widget=DateTimePickerInput(
            options={
                "format": "YYYY-MM-DD HH:mm:ss",
            },
            attrs={
                "data-bs-toggle": "tooltip",
            },
        ),
        required=False,
    )

    incident_detection_date = forms.DateTimeField(
        widget=DateTimePickerInput(
            options={
                "format": "YYYY-MM-DD HH:mm:ss",
            },
            attrs={
                "data-bs-toggle": "tooltip",
            },
        ),
        required=False,
    )

    incident_starting_date = forms.DateTimeField(
        widget=DateTimePickerInput(
            options={
                "format": "YYYY-MM-DD HH:mm:ss",
            },
            attrs={
                "data-bs-toggle": "tooltip",
            },
        ),
        required=False,
    )

    def __init__(self, *args, **kwargs):
        super().__init__(*args, **kwargs)
        self.id = self.instance.id
        self.incident = Incident.objects.get(id=self.id)
        self.fields["incident_notification_date"].disabled = True
        if self.incident is not None:
            self.fields["incident_detection_date"].disabled = self.incident.sector_regulation.is_detection_date_needed
>>>>>>> cf00dcd1

    class Meta:
        model = Incident
        fields = [
<<<<<<< HEAD
            "incident_id",
            "review_status",
            "incident_status",
            "is_significative_impact",
=======
            "id",
            "incident_notification_date",
            "incident_detection_date",
            "incident_starting_date",
>>>>>>> cf00dcd1
        ]<|MERGE_RESOLUTION|>--- conflicted
+++ resolved
@@ -580,7 +580,66 @@
     return impacts_array
 
 
-<<<<<<< HEAD
+# let the user change the date of his incident
+class IncidenteDateForm(forms.ModelForm):
+    incident = None
+
+    incident_notification_date = forms.DateTimeField(
+        widget=DateTimePickerInput(
+            options={
+                "format": "YYYY-MM-DD HH:mm:ss",
+            },
+            attrs={
+                "data-bs-toggle": "tooltip",
+            },
+        ),
+        required=False,
+    )
+
+    incident_detection_date = forms.DateTimeField(
+        widget=DateTimePickerInput(
+            options={
+                "format": "YYYY-MM-DD HH:mm:ss",
+            },
+            attrs={
+                "data-bs-toggle": "tooltip",
+            },
+        ),
+        required=False,
+    )
+
+    incident_starting_date = forms.DateTimeField(
+        widget=DateTimePickerInput(
+            options={
+                "format": "YYYY-MM-DD HH:mm:ss",
+            },
+            attrs={
+                "data-bs-toggle": "tooltip",
+            },
+        ),
+        required=False,
+    )
+
+    def __init__(self, *args, **kwargs):
+        super().__init__(*args, **kwargs)
+        self.id = self.instance.id
+        self.incident = Incident.objects.get(id=self.id)
+        self.fields["incident_notification_date"].disabled = True
+        if self.incident is not None:
+            self.fields[
+                "incident_detection_date"
+            ].disabled = self.incident.sector_regulation.is_detection_date_needed
+
+    class Meta:
+        model = Incident
+        fields = [
+            "id",
+            "incident_notification_date",
+            "incident_detection_date",
+            "incident_starting_date",
+        ]
+
+
 class IncidentWorkflowForm(forms.ModelForm):
     def __init__(self, *args, **kwargs):
         super().__init__(*args, **kwargs)
@@ -623,68 +682,12 @@
         self.fields["is_significative_impact"].widget.attrs = {
             "onchange": "onChangeIncident(this, %s)" % self.instance.pk,
         }
-=======
-# let the user change the date of his incident
-class IncidenteDateForm(forms.ModelForm):
-    incident = None
-
-    incident_notification_date = forms.DateTimeField(
-        widget=DateTimePickerInput(
-            options={
-                "format": "YYYY-MM-DD HH:mm:ss",
-            },
-            attrs={
-                "data-bs-toggle": "tooltip",
-            },
-        ),
-        required=False,
-    )
-
-    incident_detection_date = forms.DateTimeField(
-        widget=DateTimePickerInput(
-            options={
-                "format": "YYYY-MM-DD HH:mm:ss",
-            },
-            attrs={
-                "data-bs-toggle": "tooltip",
-            },
-        ),
-        required=False,
-    )
-
-    incident_starting_date = forms.DateTimeField(
-        widget=DateTimePickerInput(
-            options={
-                "format": "YYYY-MM-DD HH:mm:ss",
-            },
-            attrs={
-                "data-bs-toggle": "tooltip",
-            },
-        ),
-        required=False,
-    )
-
-    def __init__(self, *args, **kwargs):
-        super().__init__(*args, **kwargs)
-        self.id = self.instance.id
-        self.incident = Incident.objects.get(id=self.id)
-        self.fields["incident_notification_date"].disabled = True
-        if self.incident is not None:
-            self.fields["incident_detection_date"].disabled = self.incident.sector_regulation.is_detection_date_needed
->>>>>>> cf00dcd1
 
     class Meta:
         model = Incident
         fields = [
-<<<<<<< HEAD
             "incident_id",
             "review_status",
             "incident_status",
             "is_significative_impact",
-=======
-            "id",
-            "incident_notification_date",
-            "incident_detection_date",
-            "incident_starting_date",
->>>>>>> cf00dcd1
         ]