import django_filters
<<<<<<< HEAD
=======
from .models import Incident, SectorRegulation
from governanceplatform.models import Sector
from .forms import IncidentWorkflowForm, IncidentStatusForm, DropdownCheckboxSelectMultiple
from django.db.models.functions import Concat
>>>>>>> f3b50596
from django.db.models import Case, Value, When
from django.db.models.functions import Concat
from django.utils.translation import get_language

from governanceplatform.models import Sector

from .forms import IncidentStatusForm, IncidentWorkflowForm
from .models import Incident, SectorRegulation


# define a tree view for the sectors (only work with 2 levels)
# Only fetch on the current language
def affected_sectors(request):
    return (
        Sector.objects.translated(get_language())
        .annotate(
            full_name=Case(
                When(
                    parent__isnull=False,
                    then=Concat(
                        "parent__translations__name",
                        Value(" --> "),
                        "translations__name",
                    ),
                ),
                default="translations__name",
            )
        )
        .order_by("full_name")
    )


# define specific query to get the regulation
def sector_regulation(request):
<<<<<<< HEAD
    return (
        SectorRegulation.objects.all()
        .values_list("regulation__translations__label", flat=True)
        .distinct()
    )
=======
    return SectorRegulation.objects.translated(get_language()).distinct()
>>>>>>> f3b50596


class IncidentFilter(django_filters.FilterSet):
    incident_id = django_filters.CharFilter(lookup_expr="icontains")
<<<<<<< HEAD
    affected_sectors = django_filters.ModelChoiceFilter(queryset=affected_sectors)
=======
    affected_sectors = django_filters.ModelMultipleChoiceFilter(
        queryset=affected_sectors,
        widget=DropdownCheckboxSelectMultiple()
    )
>>>>>>> f3b50596
    sector_regulation = django_filters.ModelChoiceFilter(queryset=sector_regulation)

    class Meta:
        model = Incident
        fields = [
            "incident_id",
            "incident_status",
            "is_significative_impact",
            "affected_sectors",
            "sector_regulation",
        ]

    # Needed to add the form for modification of
    # incident_id, incident_status and significative impact
    @property
    def qs(self):
        parent = super().qs

        for incident in parent:
            incident.formsWorkflow = []
            for workflow_completed in incident.get_workflows_completed():
                incident.formsWorkflow.append(
                    IncidentWorkflowForm(instance=workflow_completed)
                )
            incident.formsStatus = IncidentStatusForm(
                instance=incident,
            )

        return parent<|MERGE_RESOLUTION|>--- conflicted
+++ resolved
@@ -1,18 +1,15 @@
 import django_filters
-<<<<<<< HEAD
-=======
-from .models import Incident, SectorRegulation
-from governanceplatform.models import Sector
-from .forms import IncidentWorkflowForm, IncidentStatusForm, DropdownCheckboxSelectMultiple
-from django.db.models.functions import Concat
->>>>>>> f3b50596
 from django.db.models import Case, Value, When
 from django.db.models.functions import Concat
 from django.utils.translation import get_language
 
 from governanceplatform.models import Sector
 
-from .forms import IncidentStatusForm, IncidentWorkflowForm
+from .forms import (
+    DropdownCheckboxSelectMultiple,
+    IncidentStatusForm,
+    IncidentWorkflowForm,
+)
 from .models import Incident, SectorRegulation
 
 
@@ -40,27 +37,14 @@
 
 # define specific query to get the regulation
 def sector_regulation(request):
-<<<<<<< HEAD
-    return (
-        SectorRegulation.objects.all()
-        .values_list("regulation__translations__label", flat=True)
-        .distinct()
-    )
-=======
     return SectorRegulation.objects.translated(get_language()).distinct()
->>>>>>> f3b50596
 
 
 class IncidentFilter(django_filters.FilterSet):
     incident_id = django_filters.CharFilter(lookup_expr="icontains")
-<<<<<<< HEAD
-    affected_sectors = django_filters.ModelChoiceFilter(queryset=affected_sectors)
-=======
     affected_sectors = django_filters.ModelMultipleChoiceFilter(
-        queryset=affected_sectors,
-        widget=DropdownCheckboxSelectMultiple()
+        queryset=affected_sectors, widget=DropdownCheckboxSelectMultiple()
     )
->>>>>>> f3b50596
     sector_regulation = django_filters.ModelChoiceFilter(queryset=sector_regulation)
 
     class Meta:
